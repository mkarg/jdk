/*
 * Copyright (c) 2012, 2018, Oracle and/or its affiliates. All rights reserved.
 * DO NOT ALTER OR REMOVE COPYRIGHT NOTICES OR THIS FILE HEADER.
 *
 * This code is free software; you can redistribute it and/or modify it
 * under the terms of the GNU General Public License version 2 only, as
 * published by the Free Software Foundation.
 *
 * This code is distributed in the hope that it will be useful, but WITHOUT
 * ANY WARRANTY; without even the implied warranty of MERCHANTABILITY or
 * FITNESS FOR A PARTICULAR PURPOSE.  See the GNU General Public License
 * version 2 for more details (a copy is included in the LICENSE file that
 * accompanied this code).
 *
 * You should have received a copy of the GNU General Public License version
 * 2 along with this work; if not, write to the Free Software Foundation,
 * Inc., 51 Franklin St, Fifth Floor, Boston, MA 02110-1301 USA.
 *
 * Please contact Oracle, 500 Oracle Parkway, Redwood Shores, CA 94065 USA
 * or visit www.oracle.com if you need additional information or have any
 * questions.
 *
 */
#include "precompiled.hpp"
#include "jvm.h"

#include "runtime/mutex.hpp"
#include "runtime/orderAccess.hpp"
#include "runtime/vmThread.hpp"
#include "runtime/vm_operations.hpp"
#include "services/memBaseline.hpp"
#include "services/memReporter.hpp"
#include "services/mallocTracker.inline.hpp"
#include "services/memTracker.hpp"
#include "utilities/debug.hpp"
#include "utilities/defaultStream.hpp"
#include "utilities/vmError.hpp"

#ifdef _WINDOWS
#include <windows.h>
#endif

#ifdef SOLARIS
  volatile bool NMT_stack_walkable = false;
#else
  volatile bool NMT_stack_walkable = true;
#endif

volatile NMT_TrackingLevel MemTracker::_tracking_level = NMT_unknown;
NMT_TrackingLevel MemTracker::_cmdline_tracking_level = NMT_unknown;

MemBaseline MemTracker::_baseline;
Mutex*      MemTracker::_query_lock = NULL;
bool MemTracker::_is_nmt_env_valid = true;

static const size_t buffer_size = 64;

NMT_TrackingLevel MemTracker::init_tracking_level() {
<<<<<<< HEAD
  // Memory type is encoded into tracking header as a byte field,
  // make sure that we don't overflow it.
  STATIC_ASSERT(mt_number_of_types <= max_jubyte);

=======
  char nmt_env_variable[buffer_size];
  jio_snprintf(nmt_env_variable, sizeof(nmt_env_variable), "NMT_LEVEL_%d", os::current_process_id());
  const char* nmt_env_value;
#ifdef _WINDOWS
  // Read the NMT environment variable from the PEB instead of the CRT
  char value[buffer_size];
  nmt_env_value = GetEnvironmentVariable(nmt_env_variable, value, (DWORD)sizeof(value)) != 0 ? value : NULL;
#else
  nmt_env_value = ::getenv(nmt_env_variable);
#endif
>>>>>>> 4635b34d
  NMT_TrackingLevel level = NMT_off;
  if (nmt_env_value != NULL) {
    if (strcmp(nmt_env_value, "summary") == 0) {
      level = NMT_summary;
    } else if (strcmp(nmt_env_value, "detail") == 0) {
      level = NMT_detail;
    } else if (strcmp(nmt_env_value, "off") != 0) {
      // The value of the environment variable is invalid
      _is_nmt_env_valid = false;
    }
    // Remove the environment variable to avoid leaking to child processes
    os::unsetenv(nmt_env_variable);
  }

  if (!MallocTracker::initialize(level) ||
      !VirtualMemoryTracker::initialize(level)) {
    level = NMT_off;
  }
  return level;
}

void MemTracker::init() {
  NMT_TrackingLevel level = tracking_level();
  if (level >= NMT_summary) {
    if (!VirtualMemoryTracker::late_initialize(level)) {
      shutdown();
      return;
    }
    _query_lock = new (std::nothrow) Mutex(Monitor::max_nonleaf, "NMT_queryLock");
    // Already OOM. It is unlikely, but still have to handle it.
    if (_query_lock == NULL) {
      shutdown();
    }
  }
}

bool MemTracker::check_launcher_nmt_support(const char* value) {
  if (strcmp(value, "=detail") == 0) {
    if (MemTracker::tracking_level() != NMT_detail) {
      return false;
    }
  } else if (strcmp(value, "=summary") == 0) {
    if (MemTracker::tracking_level() != NMT_summary) {
      return false;
    }
  } else if (strcmp(value, "=off") == 0) {
    if (MemTracker::tracking_level() != NMT_off) {
      return false;
    }
  } else {
    _is_nmt_env_valid = false;
  }

  return true;
}

bool MemTracker::verify_nmt_option() {
  return _is_nmt_env_valid;
}

void* MemTracker::malloc_base(void* memblock) {
  return MallocTracker::get_base(memblock);
}

void Tracker::record(address addr, size_t size) {
  if (MemTracker::tracking_level() < NMT_summary) return;
  switch(_type) {
    case uncommit:
      VirtualMemoryTracker::remove_uncommitted_region(addr, size);
      break;
    case release:
      VirtualMemoryTracker::remove_released_region(addr, size);
        break;
    default:
      ShouldNotReachHere();
  }
}


// Shutdown can only be issued via JCmd, and NMT JCmd is serialized by lock
void MemTracker::shutdown() {
  // We can only shutdown NMT to minimal tracking level if it is ever on.
  if (tracking_level () > NMT_minimal) {
    transition_to(NMT_minimal);
  }
}

bool MemTracker::transition_to(NMT_TrackingLevel level) {
  NMT_TrackingLevel current_level = tracking_level();

  assert(level != NMT_off || current_level == NMT_off, "Cannot transition NMT to off");

  if (current_level == level) {
    return true;
  } else if (current_level > level) {
    // Downgrade tracking level, we want to lower the tracking level first
    _tracking_level = level;
    // Make _tracking_level visible immediately.
    OrderAccess::fence();
    VirtualMemoryTracker::transition(current_level, level);
    MallocTracker::transition(current_level, level);
  } else {
    // Upgrading tracking level is not supported and has never been supported.
    // Allocating and deallocating malloc tracking structures is not thread safe and
    // leads to inconsistencies unless a lot coarser locks are added.
  }
  return true;
}

void MemTracker::report(bool summary_only, outputStream* output) {
 assert(output != NULL, "No output stream");
  MemBaseline baseline;
  if (baseline.baseline(summary_only)) {
    if (summary_only) {
      MemSummaryReporter rpt(baseline, output);
      rpt.report();
    } else {
      MemDetailReporter rpt(baseline, output);
      rpt.report();
      output->print("Metaspace:");
      // Metadata reporting requires a safepoint, so avoid it if VM is not in good state.
      assert(!VMError::fatal_error_in_progress(), "Do not report metadata in error report");
      VM_PrintMetadata vmop(output, K,
          MetaspaceUtils::rf_show_loaders |
          MetaspaceUtils::rf_break_down_by_spacetype);
      VMThread::execute(&vmop);
    }
  }
}

// This is a walker to gather malloc site hashtable statistics,
// the result is used for tuning.
class StatisticsWalker : public MallocSiteWalker {
 private:
  enum Threshold {
    // aggregates statistics over this threshold into one
    // line item.
    report_threshold = 20
  };

 private:
  // Number of allocation sites that have all memory freed
  int   _empty_entries;
  // Total number of allocation sites, include empty sites
  int   _total_entries;
  // Number of captured call stack distribution
  int   _stack_depth_distribution[NMT_TrackingStackDepth];
  // Hash distribution
  int   _hash_distribution[report_threshold];
  // Number of hash buckets that have entries over the threshold
  int   _bucket_over_threshold;

  // The hash bucket that walker is currently walking
  int   _current_hash_bucket;
  // The length of current hash bucket
  int   _current_bucket_length;
  // Number of hash buckets that are not empty
  int   _used_buckets;
  // Longest hash bucket length
  int   _longest_bucket_length;

 public:
  StatisticsWalker() : _empty_entries(0), _total_entries(0) {
    int index = 0;
    for (index = 0; index < NMT_TrackingStackDepth; index ++) {
      _stack_depth_distribution[index] = 0;
    }
    for (index = 0; index < report_threshold; index ++) {
      _hash_distribution[index] = 0;
    }
    _bucket_over_threshold = 0;
    _longest_bucket_length = 0;
    _current_hash_bucket = -1;
    _current_bucket_length = 0;
    _used_buckets = 0;
  }

  virtual bool do_malloc_site(const MallocSite* e) {
    if (e->size() == 0) _empty_entries ++;
    _total_entries ++;

    // stack depth distrubution
    int frames = e->call_stack()->frames();
    _stack_depth_distribution[frames - 1] ++;

    // hash distribution
    int hash_bucket = e->hash() % MallocSiteTable::hash_buckets();
    if (_current_hash_bucket == -1) {
      _current_hash_bucket = hash_bucket;
      _current_bucket_length = 1;
    } else if (_current_hash_bucket == hash_bucket) {
      _current_bucket_length ++;
    } else {
      record_bucket_length(_current_bucket_length);
      _current_hash_bucket = hash_bucket;
      _current_bucket_length = 1;
    }
    return true;
  }

  // walk completed
  void completed() {
    record_bucket_length(_current_bucket_length);
  }

  void report_statistics(outputStream* out) {
    int index;
    out->print_cr("Malloc allocation site table:");
    out->print_cr("\tTotal entries: %d", _total_entries);
    out->print_cr("\tEmpty entries: %d (%2.2f%%)", _empty_entries, ((float)_empty_entries * 100) / _total_entries);
    out->print_cr(" ");
    out->print_cr("Hash distribution:");
    if (_used_buckets < MallocSiteTable::hash_buckets()) {
      out->print_cr("empty bucket: %d", (MallocSiteTable::hash_buckets() - _used_buckets));
    }
    for (index = 0; index < report_threshold; index ++) {
      if (_hash_distribution[index] != 0) {
        if (index == 0) {
          out->print_cr("  %d    entry: %d", 1, _hash_distribution[0]);
        } else if (index < 9) { // single digit
          out->print_cr("  %d  entries: %d", (index + 1), _hash_distribution[index]);
        } else {
          out->print_cr(" %d entries: %d", (index + 1), _hash_distribution[index]);
        }
      }
    }
    if (_bucket_over_threshold > 0) {
      out->print_cr(" >%d entries: %d", report_threshold,  _bucket_over_threshold);
    }
    out->print_cr("most entries: %d", _longest_bucket_length);
    out->print_cr(" ");
    out->print_cr("Call stack depth distribution:");
    for (index = 0; index < NMT_TrackingStackDepth; index ++) {
      if (_stack_depth_distribution[index] > 0) {
        out->print_cr("\t%d: %d", index + 1, _stack_depth_distribution[index]);
      }
    }
  }

 private:
  void record_bucket_length(int length) {
    _used_buckets ++;
    if (length <= report_threshold) {
      _hash_distribution[length - 1] ++;
    } else {
      _bucket_over_threshold ++;
    }
    _longest_bucket_length = MAX2(_longest_bucket_length, length);
  }
};


void MemTracker::tuning_statistics(outputStream* out) {
  // NMT statistics
  StatisticsWalker walker;
  MallocSiteTable::walk_malloc_site(&walker);
  walker.completed();

  out->print_cr("Native Memory Tracking Statistics:");
  out->print_cr("Malloc allocation site table size: %d", MallocSiteTable::hash_buckets());
  out->print_cr("             Tracking stack depth: %d", NMT_TrackingStackDepth);
  NOT_PRODUCT(out->print_cr("Peak concurrent access: %d", MallocSiteTable::access_peak_count());)
  out->print_cr(" ");
  walker.report_statistics(out);
}<|MERGE_RESOLUTION|>--- conflicted
+++ resolved
@@ -56,12 +56,10 @@
 static const size_t buffer_size = 64;
 
 NMT_TrackingLevel MemTracker::init_tracking_level() {
-<<<<<<< HEAD
   // Memory type is encoded into tracking header as a byte field,
   // make sure that we don't overflow it.
   STATIC_ASSERT(mt_number_of_types <= max_jubyte);
 
-=======
   char nmt_env_variable[buffer_size];
   jio_snprintf(nmt_env_variable, sizeof(nmt_env_variable), "NMT_LEVEL_%d", os::current_process_id());
   const char* nmt_env_value;
@@ -72,7 +70,6 @@
 #else
   nmt_env_value = ::getenv(nmt_env_variable);
 #endif
->>>>>>> 4635b34d
   NMT_TrackingLevel level = NMT_off;
   if (nmt_env_value != NULL) {
     if (strcmp(nmt_env_value, "summary") == 0) {
