###########################################################################
#
# Copyright (c) 2009, 2016, Oracle and/or its affiliates. All rights reserved.
# DO NOT ALTER OR REMOVE COPYRIGHT NOTICES OR THIS FILE HEADER.
#
# This code is free software; you can redistribute it and/or modify it
# under the terms of the GNU General Public License version 2 only, as
# published by the Free Software Foundation.
#
# This code is distributed in the hope that it will be useful, but WITHOUT
# ANY WARRANTY; without even the implied warranty of MERCHANTABILITY or
# FITNESS FOR A PARTICULAR PURPOSE.  See the GNU General Public License
# version 2 for more details (a copy is included in the LICENSE file that
# accompanied this code).
#
# You should have received a copy of the GNU General Public License version
# 2 along with this work; if not, write to the Free Software Foundation,
# Inc., 51 Franklin St, Fifth Floor, Boston, MA 02110-1301 USA.
#
# Please contact Oracle, 500 Oracle Parkway, Redwood Shores, CA 94065 USA
# or visit www.oracle.com if you need additional information or have any
# questions.
#
###########################################################################
#
# List of tests that should not be run by test/Makefile, for various reasons:
#   1. Does not run with jtreg -samevm mode
#   2. Causes problems in jtreg -samevm mode for jtreg or tests that follow it
#   3. The test is too slow or consumes too many system resources
#   4. The test fails when run on any official build systems
#
# It is possible that a test being on this list is a mistake, and that some
#   other test in samevm mode caused tests to fail, mistakes happen.
#
# Tests marked @ignore are not run by test/Makefile, but harmless to be listed.
#
# Tests that explicitly state "@run main/othervm ...", and are not listed here,
#   will be run in the same batch as the samevm tests.
#
# Shell tests are othervm by default.
#
# List items  are testnames followed by labels, all MUST BE commented
#   as to why they are here and use a label:
#     generic-all   Problems on all platforms
#     generic-ARCH  Where ARCH is one of: sparc, sparcv9, x64, i586, etc.
#     OSNAME-all    Where OSNAME is one of: solaris, linux, windows, macosx, aix
#     OSNAME-ARCH   Specific on to one OSNAME and ARCH, e.g. solaris-amd64
#     OSNAME-REV    Specific on to one OSNAME and REV, e.g. solaris-5.8
#
# More than one label is allowed but must be on the same line.
#
#############################################################################
#
# Running the tests:
#    cd test && make JT_HOME=jtreg_home PRODUCT_HOME=jdk_home jdk_all
#  Or instead of jdk_all, use any of the jdk_* targets.
#
# Samevm Notes:
#  * Although some tests may have only been seen to fail on some platforms,
#    they might be flagged as 'generic-all' because the problem they have
#    could cause hidden slowdowns on other platforms.
#    Most samevm problems will be generic-all, but windows usually dislikes
#    them the most.
#    Address already in use or connection errors indicate a generic port issue.
#    (this is not necessarily a samevm issue, but an issue for running the tests
#     on shared machines, two people or two test runs will collide).
#  * Samevm problem (windows in particular) is not closing all input/output
#  * Samevm problem when a test calls setSecurityManager()
#  * Samevm problem with setHttps*() is used? (not exactly sure here)
#  * Samevm problem when stuffing system properties with non Strings or anything
#  * Samevm problem when changing vm settings, or registering any vm actions
#  * Samevm problems with deleteOnExit(), if it must happen at end of test
#  * Samevm problems with URLClassLoader? (no details here)
#  * Samevm problems with dependence on predictable GC or finalizations
#
# Any of the above problems may mean the test needs to be flagged as "othervm".
#
#############################################################################
#
# Fixing the tests:
#
# Some tests just may need to be run with "othervm", and that can easily be
#   done my adding a @run line (or modifying any existing @run):
#      @run main/othervm NameOfMainClass
#   Make sure this @run follows any use of @library.
#   Otherwise, if the test is a samevm possibility, make sure the test is
#     cleaning up after itself, closing all streams, deleting temp files, etc.
#
# Keep in mind that the bug could be in many places, and even different per
#   platform, it could be a bug in any one of:
#      - the testcase
#      - the jdk (jdk classes, native code, or hotspot)
#      - the native compiler
#      - the javac compiler
#      - the OS (depends on what the testcase does)
#
# If you managed to really fix one of these tests, here is how you can
#    remove tests from this list:
#  1. Make sure test passes on all platforms with samevm, or mark it othervm
#  2. Make sure test passes on all platforms when run with it's entire group
#  3. Make sure both VMs are tested, -server and -client, if possible
#  4. Make sure you try the -d64 option on Solaris
#  5. Use a tool like JPRT or something to verify these results
#  6. Delete lines in this file, include the changes with your test changes
#
# You may need to repeat your testing 2 or even 3 times to verify good
#   results, some of these samevm failures are not very predictable.
#
#############################################################################

############################################################################

# jdk_awt

############################################################################

# jdk_beans

java/beans/Introspector/8132566/OverridePropertyInfoTest.java   8132565 generic-all
java/beans/Introspector/8132566/OverrideUserDefPropertyInfoTest.java 8132565 generic-all

############################################################################

# jdk_lang

java/lang/StringCoding/CheckEncodings.sh                        7008363 generic-all

############################################################################

# jdk_instrument

java/lang/instrument/RedefineBigClass.sh                        8065756 generic-all
java/lang/instrument/RetransformBigClass.sh                     8065756 generic-all

java/lang/instrument/BootClassPath/BootClassPathTest.sh         8072130 macosx-all

<<<<<<< HEAD
=======
java/lang/instrument/DaemonThread/TestDaemonThread.java         8161225 generic-all

java/lang/instrument/DaemonThread/TestDaemonThread.java         8167001 generic-all

>>>>>>> 604bf5b7
java/lang/management/MemoryMXBean/Pending.java                  8158837 generic-all
java/lang/management/MemoryMXBean/PendingAllGC.sh               8158760 generic-all

############################################################################

# jdk_io

java/io/pathNames/GeneralWin32.java                             8156595 windows-all

############################################################################

# jdk_jmx

com/sun/management/OperatingSystemMXBean/GetProcessCpuLoad.java 8030957 aix-all
com/sun/management/OperatingSystemMXBean/GetSystemCpuLoad.java  8030957 aix-all
javax/management/MBeanServer/OldMBeanServerTest.java            8030957 aix-all

javax/management/remote/mandatory/notif/NotifReconnectDeadlockTest.java 8042215 generic-all

############################################################################

# jdk_net

java/net/MulticastSocket/NoLoopbackPackets.java                 7122846 macosx-all
java/net/MulticastSocket/SetLoopbackMode.java                   7122846 macosx-all

java/net/MulticastSocket/Test.java                              7145658 macosx-all

java/net/DatagramSocket/SendDatagramToBadAddress.java           7143960 macosx-all

java/net/httpclient/SplitResponse.java                          8157533 generic-all 

java/net/httpclient/http2/BasicTest.java                        8157408 linux-all
java/net/httpclient/http2/ErrorTest.java                        8158127 solaris-all,windows-all
java/net/httpclient/http2/TLSConnection.java                    8157482 macosx-all

############################################################################

# jdk_nio

java/nio/channels/Selector/Wakeup.java                          6963118 windows-all

java/nio/channels/DatagramChannel/ChangingAddress.java          7141822 macosx-all

java/nio/channels/Selector/OutOfBand.java                       7132677 macosx-all

java/nio/file/WatchService/Basic.java                           7158947 solaris-all Solaris 11
java/nio/file/WatchService/MayFlies.java                        7158947 solaris-all Solaris 11
java/nio/file/WatchService/LotsOfEvents.java                    7158947 solaris-all Solaris 11

java/nio/charset/coders/BashStreams.java                        8149712 generic-all

java/nio/file/WatchService/DeleteInterference.java              8156511 linux-all

############################################################################

# jdk_rmi

java/rmi/server/Unreferenced/finiteGCLatency/FiniteGCLatency.java 7140992 generic-all

java/rmi/transport/rapidExportUnexport/RapidExportUnexport.java 7146541 linux-all

java/rmi/transport/checkLeaseInfoLeak/CheckLeaseLeak.java       7191877 generic-all

java/rmi/activation/Activatable/extLoadedImpl/ext.sh            8062724 generic-all

sun/rmi/rmic/newrmic/equivalence/run.sh                         8145980 generic-all

java/rmi/transport/dgcDeadLock/DGCDeadLock.java                 8029360 macosx-all

############################################################################

# jdk_security

sun/security/pkcs11/ec/TestKeyFactory.java                      8026976 generic-all

sun/security/tools/keytool/ListKeychainStore.sh                 8156889 macosx-all

sun/security/tools/jarsigner/warnings/BadKeyUsageTest.java      8026393 generic-all

sun/security/krb5/auto/HttpNegotiateServer.java                 8038079 generic-all

sun/security/ssl/SSLSocketImpl/AsyncSSLSocketClose.java         8161232 macosx-all

############################################################################

# jdk_sound

############################################################################

# jdk_imageio

############################################################################

# jdk_swing

sanity/client/SwingSet/src/ButtonDemoScreenshotTest.java        8157338 generic-all

############################################################################

# jdk_text

############################################################################

# jdk_time


############################################################################

# core_tools

tools/pack200/CommandLineTests.java                             7143279,8059906 generic-all

tools/launcher/FXLauncherTest.java                              8068049 linux-all,macosx-all

############################################################################

# jdk_jdi

com/sun/jdi/RedefineImplementor.sh                              8004127 generic-all

com/sun/jdi/JdbMethodExitTest.sh                                6902121 generic-all

com/sun/jdi/RepStep.java                                        8043571 generic-all

com/sun/jdi/GetLocalVariables4Test.sh                           8067354 windows-all

com/sun/jdi/sde/SourceDebugExtensionTest.java                   8158066 windows-all

############################################################################

# jdk_time

############################################################################

# jdk_util

java/util/spi/ResourceBundleControlProvider/UserDefaultControlTest.java 8062512 generic-all

java/util/BitSet/BitSetStreamTest.java                          8079538 generic-all

############################################################################

# jdk_instrument

############################################################################

# svc_tools

sun/tools/jcmd/TestJcmdSanity.java                              8031482 windows-all

sun/tools/jhsdb/BasicLauncherTest.java                          8160376 macosx-all

sun/tools/jhsdb/HeapDumpTest.java                               8160376 macosx-all

sun/tools/jhsdb/heapconfig/JMapHeapConfigTest.java              8160376 macosx-all

sun/tools/jps/TestJpsJar.java                                   8165500 generic-all

sun/tools/jps/TestJpsJarRelative.java                           6456333 generic-all

sun/jvmstat/monitor/MonitoredVm/MonitorVmStartTerminate.java    8057732 generic-all

demo/jvmti/compiledMethodLoad/CompiledMethodLoadTest.java       8151899 generic-all

############################################################################

# jdk_other

com/sun/jndi/ldap/DeadSSLLdapTimeoutTest.java                   8141370 linux-i586,macosx-all

############################################################################<|MERGE_RESOLUTION|>--- conflicted
+++ resolved
@@ -134,13 +134,8 @@
 
 java/lang/instrument/BootClassPath/BootClassPathTest.sh         8072130 macosx-all
 
-<<<<<<< HEAD
-=======
-java/lang/instrument/DaemonThread/TestDaemonThread.java         8161225 generic-all
-
 java/lang/instrument/DaemonThread/TestDaemonThread.java         8167001 generic-all
 
->>>>>>> 604bf5b7
 java/lang/management/MemoryMXBean/Pending.java                  8158837 generic-all
 java/lang/management/MemoryMXBean/PendingAllGC.sh               8158760 generic-all
 
