/*
 * Copyright (c) 2014, 2015, Oracle and/or its affiliates. All rights reserved.
 * DO NOT ALTER OR REMOVE COPYRIGHT NOTICES OR THIS FILE HEADER.
 *
 * This code is free software; you can redistribute it and/or modify it
 * under the terms of the GNU General Public License version 2 only, as
 * published by the Free Software Foundation.
 *
 * This code is distributed in the hope that it will be useful, but WITHOUT
 * ANY WARRANTY; without even the implied warranty of MERCHANTABILITY or
 * FITNESS FOR A PARTICULAR PURPOSE.  See the GNU General Public License
 * version 2 for more details (a copy is included in the LICENSE file that
 * accompanied this code).
 *
 * You should have received a copy of the GNU General Public License version
 * 2 along with this work; if not, write to the Free Software Foundation,
 * Inc., 51 Franklin St, Fifth Floor, Boston, MA 02110-1301 USA.
 *
 * Please contact Oracle, 500 Oracle Parkway, Redwood Shores, CA 94065 USA
 * or visit www.oracle.com if you need additional information or have any
 * questions.
 */

import compiler.whitebox.CompilerWhiteBoxTest;

/*
 * @test DeoptimizeFramesTest
 * @bug 8028595
<<<<<<< HEAD
 * @library /testlibrary /test/lib
=======
 * @library /testlibrary /../../test/lib /
>>>>>>> eee22b28
 * @modules java.management
 * @build DeoptimizeFramesTest
 * @run main ClassFileInstaller sun.hotspot.WhiteBox
 *                              sun.hotspot.WhiteBox$WhiteBoxPermission
 * @run main/othervm -Xbootclasspath/a:. -XX:+UnlockDiagnosticVMOptions
 *                   -XX:+WhiteBoxAPI -Xmixed
 *                   -XX:CompileCommand=compileonly,DeoptimizeFramesTest$TestCaseImpl::method
 *                   -XX:+IgnoreUnrecognizedVMOptions -XX:-DeoptimizeRandom -XX:-DeoptimizeALot
 *                   DeoptimizeFramesTest true
 * @run main/othervm -Xbootclasspath/a:. -XX:+UnlockDiagnosticVMOptions
 *                   -XX:+WhiteBoxAPI -Xmixed
 *                   -XX:CompileCommand=compileonly,DeoptimizeFramesTest$TestCaseImpl::method
 *                   -XX:+IgnoreUnrecognizedVMOptions -XX:-DeoptimizeRandom -XX:-DeoptimizeALot
 *                   DeoptimizeFramesTest false
 * @summary testing of WB::deoptimizeFrames()
 */
import java.lang.reflect.Executable;
import java.util.concurrent.Callable;
import java.util.concurrent.Phaser;

import sun.hotspot.code.NMethod;
import jdk.test.lib.Asserts;
import jdk.test.lib.InfiniteLoop;

public class DeoptimizeFramesTest extends CompilerWhiteBoxTest {
    private final boolean makeNotEntrant;
    private final Phaser phaser;

    private DeoptimizeFramesTest(boolean makeNotEntrant, Phaser phaser) {
        super(new TestCaseImpl(phaser));
        // to prevent inlining of #method
        WHITE_BOX.testSetDontInlineMethod(method, true);
        this.makeNotEntrant = makeNotEntrant;
        this.phaser = phaser;
        System.out.printf("DeoptimizeFramesTest(makeNotEntrant = %b)%n",
                makeNotEntrant);
    }

    public static void main(String[] args) throws Exception {
        Asserts.assertEQ(args.length, 1,
                "[TESTBUG] args should contain 1 element");
        new DeoptimizeFramesTest(Boolean.valueOf(args[0]), new Phaser()).runTest();
    }

    @Override
    protected void test() throws Exception {
        compile();
        checkCompiled();
        NMethod nm = NMethod.get(method, testCase.isOsr());

        WHITE_BOX.deoptimizeFrames(makeNotEntrant);
        // #method should still be compiled, since it didn't have frames on stack
        checkCompiled();
        NMethod nm2 = NMethod.get(method, testCase.isOsr());
        Asserts.assertEQ(nm.compile_id, nm2.compile_id,
                "should be the same nmethod");

        phaser.register();
        Thread t = new Thread(() -> compile(1));
        t.start();
        // pass 1st phase, #method is on stack
        int p = phaser.arriveAndAwaitAdvance();
        WHITE_BOX.deoptimizeFrames(makeNotEntrant);
        // pass 2nd phase, #method can exit
        phaser.awaitAdvance(phaser.arriveAndDeregister());

        try {
            t.join();
        } catch (InterruptedException e) {
            throw new Error("method '" + method + "' is still executing", e);
        }

        // invoke one more time to recompile not entrant if any
        compile(1);

        nm2 = NMethod.get(method, testCase.isOsr());
        if (makeNotEntrant) {
            if (nm2 != null) {
                Asserts.assertNE(nm.compile_id, nm2.compile_id,
                        String.format("compilation %d can't be available", nm.compile_id));
            }
        } else {
            Asserts.assertEQ(nm.compile_id, nm2.compile_id, "should be the same nmethod");
        }
    }


    private static class TestCaseImpl implements TestCase {
        private static final Executable EXECUTABLE;
        static {
            try {
                EXECUTABLE = TestCaseImpl.class.getDeclaredMethod("method");
            } catch (NoSuchMethodException e) {
                throw new Error("[TESTBUG] method not found", e);
            }
        }

        private final Phaser phaser;

        public TestCaseImpl(Phaser phaser) {
            this.phaser = phaser;
            phaser.register();
        }

        @Override
        public String name() {
            return "2phases";
        }

        @Override
        public Executable getExecutable() {
            return EXECUTABLE;
        }

        @Override
        public Callable<Integer> getCallable() {
            return () -> {
                return method();
            };
        }

        @Override
        public boolean isOsr() {
            return false;
        }

        private int method() {
            phaser.arriveAndAwaitAdvance();
            phaser.arriveAndAwaitAdvance();
            return 0;
        }
    }
}<|MERGE_RESOLUTION|>--- conflicted
+++ resolved
@@ -26,11 +26,7 @@
 /*
  * @test DeoptimizeFramesTest
  * @bug 8028595
-<<<<<<< HEAD
- * @library /testlibrary /test/lib
-=======
- * @library /testlibrary /../../test/lib /
->>>>>>> eee22b28
+ * @library /testlibrary /test/lib /
  * @modules java.management
  * @build DeoptimizeFramesTest
  * @run main ClassFileInstaller sun.hotspot.WhiteBox
